/*
*   Copyright (c) 1996-2003, Darren Hiebert
*
*   This source code is released for free distribution under the terms of the
*   GNU General Public License version 2 or (at your option) any later version.
*
*   This module contains functions for managing input languages and
*   dispatching files to the appropriate language parser.
*/

/*
*   INCLUDE FILES
*/
#include "general.h"  /* must always come first */

#include <string.h>

#include "debug.h"
#include "entry.h"
#include "flags.h"
#include "keyword.h"
#include "main.h"
#define OPTION_WRITE
#include "options.h"
#include "parsers.h"
#include "ptag.h"
#include "read.h"
#include "routines.h"
#include "vstring.h"
#ifdef HAVE_ICONV
# include "mbcs.h"
#endif
#include "xtag.h"

/*
 * DATA TYPES
 */
enum specType {
	SPEC_NONE,
	SPEC_NAME,
	SPEC_ALIAS = SPEC_NAME,
	SPEC_EXTENSION,
	SPEC_PATTERN,
};
const char *specTypeName [] = {
	"none", "name", "extension", "pattern"
};

typedef struct {
	langType lang;
	const char* spec;
	enum specType specType;
}  parserCandidate;

/*
 * FUNCTION PROTOTYPES
 */
static void initializeParser (langType lang);

/*
*   DATA DEFINITIONS
*/
static parserDefinition *CTagsSelfTestParser (void);
static parserDefinitionFunc* BuiltInParsers[] = {
	CTagsSelfTestParser,
	PARSER_LIST,
	XML_PARSER_LIST
};
static parserDefinition** LanguageTable = NULL;
static unsigned int LanguageCount = 0;
static kindOption defaultFileKind = {
	.enabled     = FALSE,
	.letter      = KIND_FILE_DEFAULT,
	.name        = KIND_FILE_DEFAULT_LONG,
	.description = KIND_FILE_DEFAULT_LONG,
};

/*
*   FUNCTION DEFINITIONS
*/

extern int makeSimpleTag (
		const vString* const name, kindOption* const kinds, const int kind)
{
	int r = SCOPE_NIL;

	if (kinds [kind].enabled  &&  name != NULL  &&  vStringLength (name) > 0)
	{
	    tagEntryInfo e;
	    initTagEntry (&e, vStringValue (name), & kinds [kind]);

	    r = makeTagEntry (&e);
	}
	return r;
}

extern int makeSimpleRefTag (const vString* const name, kindOption* const kinds, const int kind,
			     int roleIndex)
{
	int r = SCOPE_NIL;

	if (! isXtagEnabled (XTAG_REFERENCE_TAGS))
		return r;

	Assert (roleIndex < kinds[kind].nRoles);

	if (kinds[kind].roles[roleIndex].enabled)
	{
	    tagEntryInfo e;
	    initRefTagEntry (&e, vStringValue (name), & kinds [kind], roleIndex);

	    r = makeTagEntry (&e);
	}
	return r;
}

extern boolean isLanguageEnabled (const langType language)
{
	const parserDefinition* const lang = LanguageTable [language];

	if (!lang->enabled)
		return FALSE;

	if (lang->method & METHOD_XCMD)
		initializeParser (language);

	if ((lang->method & METHOD_XCMD) &&
		 (!(lang->method & METHOD_XCMD_AVAILABLE)) &&
		 (lang->kinds == NULL) &&
		 (!(lang->method & METHOD_REGEX)) &&
	         (!(lang->method & METHOD_XPATH)))
		return FALSE;
	else
		return TRUE;
}

/*
*   parserDescription mapping management
*/

extern parserDefinition* parserNew (const char* name)
{
	return parserNewFull (name, 0);
}

static kindOption* fileKindNew (char letter)
{
	kindOption *fileKind;

	fileKind = xMalloc (1, kindOption);
	*(fileKind) = defaultFileKind;
	fileKind->letter = letter;
	return fileKind;
}

extern parserDefinition* parserNewFull (const char* name, char fileKind)
{
	parserDefinition* result = xCalloc (1, parserDefinition);
	result->name = eStrdup (name);

	if (fileKind)
		result->fileKind = fileKindNew(fileKind);
	else
		result->fileKind = &defaultFileKind;
	result->enabled = TRUE;
	return result;
}

extern boolean doesLanguageAllowNullTag (const langType language)
{
	Assert (0 <= language  &&  language < (int) LanguageCount);
	return LanguageTable [language]->allowNullTag;
}

extern const char *getLanguageName (const langType language)
{
	const char* result;
	if (language == LANG_IGNORE)
		result = "unknown";
	else
	{
		Assert (0 <= language  &&  language < (int) LanguageCount);
		result = LanguageTable [language]->name;
	}
	return result;
}

extern kindOption* getLanguageFileKind (const langType language)
{
	kindOption* kind;

	Assert (0 <= language  &&  language < (int) LanguageCount);

	kind = LanguageTable [language]->fileKind;

	Assert (kind != KIND_NULL);

	return kind;
}

extern langType getNamedLanguage (const char *const name, size_t len)
{
	langType result = LANG_IGNORE;
	unsigned int i;
	Assert (name != NULL);

	for (i = 0  ;  i < LanguageCount  &&  result == LANG_IGNORE  ;  ++i)
	{
		const parserDefinition* const lang = LanguageTable [i];
		if (lang->name != NULL)
		{
			if (len == 0)
			{
				if (strcasecmp (name, lang->name) == 0)
					result = i;
			}
			else
			{
				vString* vstr = vStringNewInit (name);
				vStringTruncate (vstr, len);

				if (strcasecmp (vStringValue (vstr), lang->name) == 0)
					result = i;
				vStringDelete (vstr);
			}
		}
	}
	return result;
}

static langType getNameOrAliasesLanguageAndSpec (const char *const key, langType start_index,
						 const char **const spec, enum specType *specType)
{
	langType result = LANG_IGNORE;
	unsigned int i;


	if (start_index == LANG_AUTO)
	        start_index = 0;
	else if (start_index == LANG_IGNORE || start_index >= (int) LanguageCount)
		return result;

	for (i = start_index  ;  i < LanguageCount  &&  result == LANG_IGNORE  ;  ++i)
	{
		const parserDefinition* const lang = LanguageTable [i];
		stringList* const aliases = lang->currentAliaes;
		vString* tmp;

		/* isLanguageEnabled is not used here.
		   It calls initializeParser which takes
		   cost. */
		if (! lang->enabled)
			continue;

		if (lang->name != NULL && strcasecmp (key, lang->name) == 0)
		{
			result = i;
			*spec = lang->name;
			*specType = SPEC_NAME;
		}
		else if (aliases != NULL  &&  (tmp = stringListFileFinds (aliases, key)))
		{
			result = i;
			*spec = vStringValue(tmp);
			*specType = SPEC_ALIAS;
		}
	}
	return result;
}

static langType getPatternLanguageAndSpec (const char *const baseName, langType start_index,
					   const char **const spec, enum specType *specType)
{
	langType result = LANG_IGNORE;
	unsigned int i;

	if (start_index == LANG_AUTO)
	        start_index = 0;
	else if (start_index == LANG_IGNORE || start_index >= (int) LanguageCount)
		return result;

	*spec = NULL;
	for (i = start_index  ;  i < LanguageCount  &&  result == LANG_IGNORE  ;  ++i)
	{
		stringList* const ptrns = LanguageTable [i]->currentPatterns;
		vString* tmp;

		/* isLanguageEnabled is not used here.
		   It calls initializeParser which takes
		   cost. */
		if (! LanguageTable [i]->enabled)
			continue;

		if (ptrns != NULL && (tmp = stringListFileFinds (ptrns, baseName)))
		{
			result = i;
			*spec = vStringValue(tmp);
			*specType = SPEC_PATTERN;
			goto found;
		}
	}

	for (i = start_index  ;  i < LanguageCount  &&  result == LANG_IGNORE  ;  ++i)
	{
		stringList* const exts = LanguageTable [i]->currentExtensions;
		vString* tmp;

		/* isLanguageEnabled is not used here.
		   It calls initializeParser which takes
		   cost. */
		if (! LanguageTable [i]->enabled)
			continue;

		if (exts != NULL && (tmp = stringListExtensionFinds (exts,
								     fileExtension (baseName))))
		{
			result = i;
			*spec = vStringValue(tmp);
			*specType = SPEC_EXTENSION;
			goto found;
		}
	}
found:
	return result;
}

static parserCandidate* parserCandidateNew(unsigned int count __unused__)
{
	parserCandidate* candidates;
	unsigned int i;

	candidates= xMalloc(LanguageCount, parserCandidate);
	for (i = 0; i < LanguageCount; i++)
	{
		candidates[i].lang = LANG_IGNORE;
		candidates[i].spec = NULL;
		candidates[i].specType = SPEC_NONE;
	}
	return candidates;
}

/* If multiple parsers are found, return LANG_AUTO */
static unsigned int nominateLanguageCandidates (const char *const key, parserCandidate** candidates)
{
	unsigned int count;
	langType i;
	const char* spec = NULL;
	enum specType specType = SPEC_NONE;

	*candidates = parserCandidateNew(LanguageCount);

	for (count = 0, i = LANG_AUTO; i != LANG_IGNORE; )
	{
		i = getNameOrAliasesLanguageAndSpec (key, i, &spec, &specType);
		if (i != LANG_IGNORE)
		{
			(*candidates)[count].lang = i++;
			(*candidates)[count].spec = spec;
			(*candidates)[count++].specType = specType;
		}
	}

	return count;
}

static unsigned int
nominateLanguageCandidatesForPattern(const char *const baseName, parserCandidate** candidates)
{
	unsigned int count;
	langType i;
	const char* spec;
	enum specType specType = SPEC_NONE;

	*candidates = parserCandidateNew(LanguageCount);

	for (count = 0, i = LANG_AUTO; i != LANG_IGNORE; )
	{
		i = getPatternLanguageAndSpec (baseName, i, &spec, &specType);
		if (i != LANG_IGNORE)
		{
			(*candidates)[count].lang = i++;
			(*candidates)[count].spec = spec;
			(*candidates)[count++].specType = specType;
		}
	}
	return count;
}

static vString* extractEmacsModeAtFirstLine(FILE* input);

/*  The name of the language interpreter, either directly or as the argument
 *  to "env".
 */
static vString* determineInterpreter (const char* const cmd)
{
	vString* const interpreter = vStringNew ();
	const char* p = cmd;
	do
	{
		vStringClear (interpreter);
		for ( ;  isspace ((int) *p)  ;  ++p)
			;  /* no-op */
		for ( ;  *p != '\0'  &&  ! isspace ((int) *p)  ;  ++p)
			vStringPut (interpreter, (int) *p);
		vStringTerminate (interpreter);
	} while (strcmp (vStringValue (interpreter), "env") == 0);
	return interpreter;
}

static vString* extractInterpreter (FILE* input)
{
	vString* const vLine = vStringNew ();
	const char* const line = readLineRaw (vLine, input);
	vString* interpreter = NULL;

	if (line != NULL  &&  line [0] == '#'  &&  line [1] == '!')
	{
		/* "48.2.4.1 Specifying File Variables" of Emacs info:
		   ---------------------------------------------------
		   In shell scripts, the first line is used to
		   identify the script interpreter, so you
		   cannot put any local variables there.  To
		   accommodate this, Emacs looks for local
		   variable specifications in the _second_
		   line if the first line specifies an
		   interpreter.  */

		interpreter = extractEmacsModeAtFirstLine(input);
		if (!interpreter)
		{
			const char* const lastSlash = strrchr (line, '/');
			const char *const cmd = lastSlash != NULL ? lastSlash+1 : line+2;
			interpreter = determineInterpreter (cmd);
		}
	}
	vStringDelete (vLine);
	return interpreter;
}

static vString* determineEmacsModeAtFirstLine (const char* const line)
{
	vString* mode = vStringNew ();

	const char* p = strstr(line, "-*-");
	if (p == NULL)
		goto out;
	p += strlen("-*-");

	for ( ;  isspace ((int) *p)  ;  ++p)
		;  /* no-op */

	if (strncmp(p, "mode:", strlen("mode:")) == 0)
	{
		/* -*- mode: MODE; -*- */
		p += strlen("mode:");
		for ( ;  isspace ((int) *p)  ;  ++p)
			;  /* no-op */
		for ( ;  *p != '\0'  &&  (isalnum ((int) *p)  || *p == '-')  ;  ++p)
			vStringPut (mode, (int) *p);
		vStringTerminate (mode);
	}
	else
	{
		/* -*- MODE -*- */
		const char* end = strstr (p, "-*-");

		if (end == NULL)
			goto out;

		for ( ;  p < end &&  (isalnum ((int) *p) || *p == '-')  ;  ++p)
			vStringPut (mode, (int) *p);
		vStringTerminate (mode);

		for ( ;  isspace ((int) *p)  ;  ++p)
			;  /* no-op */
		if (strncmp(p, "-*-", strlen("-*-")) != 0)
			vStringClear (mode);
	}

	vStringLower (mode);

out:
	return mode;

}

static vString* extractEmacsModeAtFirstLine(FILE* input)
{
	vString* const vLine = vStringNew ();
	const char* const line = readLineRaw (vLine, input);
	vString* mode = NULL;
	if (line != NULL)
		mode = determineEmacsModeAtFirstLine (line);
	vStringDelete (vLine);

	if (mode && (vStringLength(mode) == 0))
	{
		vStringDelete(mode);
		mode = NULL;
	}
	return mode;
}

static vString* determineEmacsModeAtEOF (FILE* const fp)
{
	vString* const vLine = vStringNew ();
	const char* line;
	boolean headerFound = FALSE;
	const char* p;
	vString* mode = vStringNew ();

	while ((line = readLineRaw (vLine, fp)) != NULL)
	{
		if (headerFound && ((p = strstr (line, "mode:")) != NULL))
		{
			vStringClear (mode);
			headerFound = FALSE;

			p += strlen ("mode:");
			for ( ;  isspace ((int) *p)  ;  ++p)
				;  /* no-op */
			for ( ;  *p != '\0'  &&  (isalnum ((int) *p)  || *p == '-')  ;  ++p)
				vStringPut (mode, (int) *p);
			vStringTerminate (mode);
		}
		else if (headerFound && (p = strstr(line, "End:")))
			headerFound = FALSE;
		else if (strstr (line, "Local Variables:"))
			headerFound = TRUE;
	}
	vStringDelete (vLine);
	return mode;
}

static vString* extractEmacsModeLanguageAtEOF (FILE* input)
{
	vString* mode;

	/* "48.2.4.1 Specifying File Variables" of Emacs info:
	   ---------------------------------------------------
	   you can define file local variables using a "local
	   variables list" near the end of the file.  The start of the
	   local variables list should be no more than 3000 characters
	   from the end of the file, */
	fseek(input, -3000, SEEK_END);

	mode = determineEmacsModeAtEOF (input);
	if (mode && (vStringLength (mode) == 0))
	{
		vStringDelete (mode);
		mode = NULL;
	}

	return mode;
}

static vString* determineVimFileType (const char *const modeline)
{
	/* considerable combinations:
	   --------------------------
	   ... filetype=
	   ... ft= */

	unsigned int i;
	const char* p;

	const char* const filetype_prefix[] = {"filetype=", "ft="};
	vString* const filetype = vStringNew ();

	for (i = 0; i < ARRAY_SIZE(filetype_prefix); i++)
	{
		if ((p = strrstr(modeline, filetype_prefix[i])) == NULL)
			continue;

		p += strlen(filetype_prefix[i]);
		for ( ;  *p != '\0'  &&  isalnum ((int) *p)  ;  ++p)
			vStringPut (filetype, (int) *p);
		vStringTerminate (filetype);
		break;
	}
	return filetype;
}

static vString* extractVimFileType(FILE* input)
{
	/* http://vimdoc.sourceforge.net/htmldoc/options.html#modeline

	   [text]{white}{vi:|vim:|ex:}[white]se[t] {options}:[text]
	   options=> filetype=TYPE or ft=TYPE

	   'modelines' 'mls'	number	(default 5)
			global
			{not in Vi}
	    If 'modeline' is on 'modelines' gives the number of lines that is
	    checked for set commands. */

	vString* filetype = NULL;
#define RING_SIZE 5
	vString* ring[RING_SIZE];
	int i, j;
	unsigned int k;
	const char* const prefix[] = {
		"vim:", "vi:", "ex:"
	};

	for (i = 0; i < RING_SIZE; i++)
		ring[i] = vStringNew ();

	i = 0;
	while ((readLineRaw (ring[i++], input)) != NULL)
		if (i == RING_SIZE)
			i = 0;

	j = i;
	do
	{
		const char* p;

		j--;
		if (j < 0)
			j = RING_SIZE - 1;

		for (k = 0; k < ARRAY_SIZE(prefix); k++)
			if ((p = strstr (vStringValue (ring[j]), prefix[k])) != NULL)
			{
				p += strlen(prefix[k]);
				for ( ;  isspace ((int) *p)  ;  ++p)
					;  /* no-op */
				filetype = determineVimFileType(p);
				break;
			}
	} while (((i == RING_SIZE)? (j != RING_SIZE - 1): (j != i)) && (!filetype));

	for (i = RING_SIZE - 1; i >= 0; i--)
		vStringDelete (ring[i]);
#undef RING_SIZE

	if (filetype && (vStringLength (filetype) == 0))
	{
		vStringDelete (filetype);
		filetype = NULL;
	}
	return filetype;

	/* TODO:
	   [text]{white}{vi:|vim:|ex:}[white]{options} */
}

static vString* determineZshAutoloadTag (const char *const modeline)
{
	/* See "Autoloaded files" in zsh info.
	   -------------------------------------
	   #compdef ...
	   #autoload [ OPTIONS ] */

	if (((strncmp (modeline, "#compdef", 8) == 0) && isspace (*(modeline + 8)))
	    || ((strncmp (modeline, "#autoload", 9) == 0)
		&& (isspace (*(modeline + 9)) || *(modeline + 9) == '\0')))
		return vStringNewInit ("zsh");
	else
		return NULL;
}

static vString* extractZshAutoloadTag(FILE* input)
{
	vString* const vLine = vStringNew ();
	const char* const line = readLineRaw (vLine, input);
	vString* mode = NULL;

	if (line)
		mode = determineZshAutoloadTag (line);

	vStringDelete (vLine);
	return mode;
}

struct getLangCtx {
    const char *fileName;
    FILE       *input;
    boolean     err;
};

#define GLC_FOPEN_IF_NECESSARY(_glc_, _label_) do {         \
    if (!(_glc_)->input) {                                  \
        (_glc_)->input = fopen((_glc_)->fileName, "rb");    \
        if (!(_glc_)->input) {                              \
            (_glc_)->err = TRUE;                            \
            goto _label_;                                   \
        }                                                   \
    }                                                       \
} while (0)                                                 \

#define GLC_FCLOSE(_glc_) do {                              \
    if ((_glc_)->input) {                                   \
        fclose((_glc_)->input);                             \
        (_glc_)->input = NULL;                              \
    }                                                       \
} while (0)

static const struct taster {
	vString* (* taste) (FILE *);
        const char     *msg;
} eager_tasters[] = {
        {
		.taste  = extractInterpreter,
		.msg    = "interpreter",
        },
	{
		.taste  = extractZshAutoloadTag,
		.msg    = "zsh autoload tag",
	},
        {
		.taste  = extractEmacsModeAtFirstLine,
		.msg    = "emacs mode at the first line",
        },
        {
		.taste  = extractEmacsModeLanguageAtEOF,
		.msg    = "emacs mode at the EOF",
        },
        {
		.taste  = extractVimFileType,
		.msg    = "vim modeline",
        },
};
static langType tasteLanguage (struct getLangCtx *glc, const struct taster *const tasters, int n_tasters,
			      langType *fallback);

/* If all the candidates have the same specialized language selector, return
 * it.  Otherwise, return NULL.
 */
static boolean
hasTheSameSelector (langType lang, selectLanguage candidate_selector)
{
	selectLanguage *selector;

	selector = LanguageTable[ lang ]->selectLanguage;
	if (selector == NULL)
		return FALSE;

	while (*selector)
	{
		if (*selector == candidate_selector)
			return TRUE;
		selector++;
	}
	return FALSE;
}

static selectLanguage
commonSelector (const parserCandidate *candidates, int n_candidates)
{
    Assert (n_candidates > 1);
    selectLanguage *selector;
    int i;

    selector = LanguageTable[ candidates[0].lang ]->selectLanguage;
    if (selector == NULL)
	    return NULL;

    while (*selector)
    {
	    for (i = 1; i < n_candidates; ++i)
		    if (! hasTheSameSelector (candidates[i].lang, *selector))
			    break;
	    if (i == n_candidates)
		    return *selector;
	    selector++;
    }
    return NULL;
}


/* Calls the selector and returns the integer value of the parser for the
 * language associated with the string returned by the selector.
 */
static int
pickLanguageBySelection (selectLanguage selector, FILE *input)
{
    const char *lang = selector(input);
    if (lang)
    {
        verbose ("		selection: %s\n", lang);
        return getNamedLanguage(lang, 0);
    }
    else
    {
	verbose ("		no selection\n");
        return LANG_IGNORE;
    }
}

static int compareParsersByName (const void *a, const void* b)
{
	parserDefinition *const *la = a, *const *lb = b;
	return strcasecmp ((*la)->name, (*lb)->name);
}

static int sortParserCandidatesBySpecType (const void *a, const void *b)
{
	const parserCandidate *ap = a, *bp = b;
	if (ap->specType > bp->specType)
		return -1;
	else if (ap->specType == bp->specType)
	{
		/* qsort, the function calling this function,
		   doesn't do "stable sort". To make the result of
		   sorting predictable, compare the names of parsers
		   when their specType is the same. */
		parserDefinition *la = LanguageTable [ap->lang];
		parserDefinition *lb = LanguageTable [bp->lang];
		return compareParsersByName (&la, &lb);
	}
	else
		return 1;
}

static unsigned int sortAndFilterParserCandidates (parserCandidate  *candidates,
						   unsigned int n_candidates)
{
	enum specType highestSpecType;
	unsigned int i;
	unsigned int r;

	if (n_candidates < 2)
		return n_candidates;

	qsort (candidates, n_candidates, sizeof(*candidates),
	       sortParserCandidatesBySpecType);

	highestSpecType = candidates [0].specType;
	r = 1;
	for (i = 1; i < n_candidates; i++)
	{
		if (candidates[i].specType == highestSpecType)
			r++;
	}
	return r;
}

static void verboseReportCandidate (const char *header,
				    parserCandidate  *candidates,
				    unsigned int n_candidates)
{
	unsigned int i;
	verbose ("		#%s: %u\n", header, n_candidates);
	for (i = 0; i < n_candidates; i++)
		verbose ("			%u: %s (%s: \"%s\")\n",
			 i,
			 LanguageTable[candidates[i].lang]->name,
			 specTypeName [candidates[i].specType],
			 candidates[i].spec);
}

static langType getSpecLanguageCommon (const char *const spec, struct getLangCtx *glc,
				       unsigned int nominate (const char *const, parserCandidate**),
				       langType *fallback)
{
	langType language = LANG_IGNORE;
	parserCandidate  *candidates;
	unsigned int n_candidates;

	if (fallback)
		*fallback = LANG_IGNORE;

	n_candidates = (*nominate)(spec, &candidates);
	verboseReportCandidate ("candidates",
				candidates, n_candidates);

	n_candidates = sortAndFilterParserCandidates (candidates, n_candidates);
	verboseReportCandidate ("candidates after sorting and filtering",
				candidates, n_candidates);

	if (n_candidates == 1)
	{
		language = candidates[0].lang;
	}
	else if (n_candidates > 1)
	{
		GLC_FOPEN_IF_NECESSARY(glc, fopen_error);
		selectLanguage selector = commonSelector(candidates, n_candidates);
		if (selector) {
			verbose ("	selector: %p\n", selector);
			language = pickLanguageBySelection(selector, glc->input);
		} else {
			verbose ("	selector: NONE\n");
			language = LANG_IGNORE;
		}

		Assert(language != LANG_AUTO);
<<<<<<< HEAD
		if (fallback)
			*fallback = candidates[0].lang;
=======

fopen_error:
		if (language == LANG_IGNORE)
			language = candidates[0].lang;
>>>>>>> 7f823113
	}
	else
	{
		language = LANG_IGNORE;
	}

	eFree(candidates);
	candidates = NULL;

	return language;
}

static langType getSpecLanguage (const char *const spec,
                                 struct getLangCtx *glc,
				 langType *fallback)
{
	return getSpecLanguageCommon(spec, glc, nominateLanguageCandidates,
				     fallback);
}

static langType getPatternLanguage (const char *const baseName,
                                    struct getLangCtx *glc,
				    langType *fallback)
{
	return getSpecLanguageCommon(baseName, glc,
				     nominateLanguageCandidatesForPattern,
				     fallback);
}

/* This function tries to figure out language contained in a file by
 * running a series of tests, trying to find some clues in the file.
 */
static langType
tasteLanguage (struct getLangCtx *glc, const struct taster *const tasters, int n_tasters,
	      langType *fallback)
{
    int i;

    if (fallback)
	    *fallback = LANG_IGNORE;
    for (i = 0; i < n_tasters; ++i) {
        langType language;
        vString* spec;

        rewind(glc->input);
	spec = tasters[i].taste(glc->input);

        if (NULL != spec) {
            verbose ("	%s: %s\n", tasters[i].msg, vStringValue (spec));
            language = getSpecLanguage (vStringValue (spec), glc,
					(fallback && (*fallback == LANG_IGNORE))? fallback: NULL);
            vStringDelete (spec);
            if (language != LANG_IGNORE)
                return language;
        }
    }

    return LANG_IGNORE;
}

static langType
getFileLanguageInternal (const char *const fileName)
{
    langType language;

    /* ctags tries variety ways(HINTS) to choose a proper language
       for given fileName. If multiple candidates are chosen in one of
       the hint, a SELECTOR common between the candidate languages
       is called.

       "selection failure" means a selector common between the
       candidates doesn't exist or the common selector returns NULL.

       "hint failure" means the hint finds no candidate or
       "selection failure" occurs though the hint finds multiple
       candidates.

       If a hint chooses multiple candidates, and selection failure is
       occured, the hint records one of the candidates as FALLBACK for
       the hint. (The candidates are stored in an array. The first
       element of the array is recorded. However, there is no
       specification about the order of elements in the array.)

       If all hints are failed, FALLBACKs of the hints are examined.
       Which fallbacks should be chosen?  `enum hint' defines the order. */
    enum hint {
	    HINT_INTERP,
	    HINT_OTHER,
	    HINT_FILENAME,
	    HINT_TEMPLATE,
	    N_HINTS,
    };
    langType fallback[N_HINTS];
    int i;
    struct getLangCtx glc = {
        .fileName = fileName,
        .input    = NULL,
        .err      = FALSE,
    };
    const char* const baseName = baseFilename (fileName);
    char *templateBaseName = NULL;
    fileStatus *fstatus = NULL;

    for (i = 0; i < N_HINTS; i++)
	fallback [i] = LANG_IGNORE;

    verbose ("Get file language for %s\n", fileName);

    verbose ("	pattern: %s\n", baseName);
    language = getPatternLanguage (baseName, &glc,
				   fallback + HINT_FILENAME);
    if (language != LANG_IGNORE || glc.err)
        goto cleanup;

    {
        const char* const tExt = ".in";
        templateBaseName = baseFilenameSansExtensionNew (fileName, tExt);
        if (templateBaseName)
        {
            verbose ("	pattern + template(%s): %s\n", tExt, templateBaseName);
            GLC_FOPEN_IF_NECESSARY(&glc, cleanup);
            rewind(glc.input);
            language = getPatternLanguage(templateBaseName, &glc,
					  fallback + HINT_TEMPLATE);
            if (language != LANG_IGNORE)
                goto cleanup;
        }
    }

    fstatus = eStat (fileName);
    if (fstatus && fstatus->exists)
    {
	    if (fstatus->isExecutable || Option.guessLanguageEagerly)
	    {
		    GLC_FOPEN_IF_NECESSARY (&glc, cleanup);
		    language = tasteLanguage(&glc, eager_tasters, 1,
					    fallback + HINT_INTERP);
	    }
	    if (language != LANG_IGNORE)
		    goto cleanup;

	    if (Option.guessLanguageEagerly)
	    {
		    GLC_FOPEN_IF_NECESSARY(&glc, cleanup);
		    language = tasteLanguage(&glc, 
					     eager_tasters + 1,
					     ARRAY_SIZE(eager_tasters) - 1,
					     fallback + HINT_OTHER);
	    }
    }


  cleanup:
    GLC_FCLOSE(&glc);
    if (fstatus)
	    eStatFree (fstatus);
    if (templateBaseName)
        eFree (templateBaseName);

    for (i = 0;
	 language == LANG_IGNORE && i < N_HINTS;
	 i++)
    {
        language = fallback [i];
	if (language != LANG_IGNORE)
        verbose ("	fallback[hint = %d]: %s\n", i, getLanguageName (language));
    }

    return language;
}

extern langType getFileLanguage (const char *const fileName)
{
	langType l = Option.language;

	if (l == LANG_AUTO)
		return getFileLanguageInternal(fileName);
	else if (! isLanguageEnabled (l))
	{
		error (FATAL,
		       "%s parser specified with --language-force is disabled or not available(xcmd)",
		       getLanguageName (l));
		/* For suppressing warnings. */
		return LANG_AUTO;
	}
	else
		return Option.language;
}

typedef void (*languageCallback)  (langType language, void* user_data);
static void foreachLanguage(languageCallback callback, void *user_data)
{
	langType result = LANG_IGNORE;

	unsigned int i;
	for (i = 0  ;  i < LanguageCount  &&  result == LANG_IGNORE  ;  ++i)
	{
		const parserDefinition* const lang = LanguageTable [i];
		if (lang->name != NULL)
			callback(i, user_data);
	}
}

extern void printLanguageMap (const langType language, FILE *fp)
{
	boolean first = TRUE;
	unsigned int i;
	stringList* map = LanguageTable [language]->currentPatterns;
	Assert (0 <= language  &&  language < (int) LanguageCount);
	for (i = 0  ;  map != NULL  &&  i < stringListCount (map)  ;  ++i)
	{
		fprintf (fp, "%s(%s)", (first ? "" : " "),
			 vStringValue (stringListItem (map, i)));
		first = FALSE;
	}
	map = LanguageTable [language]->currentExtensions;
	for (i = 0  ;  map != NULL  &&  i < stringListCount (map)  ;  ++i)
	{
		fprintf (fp, "%s.%s", (first ? "" : " "),
			 vStringValue (stringListItem (map, i)));
		first = FALSE;
	}
}

extern void installLanguageMapDefault (const langType language)
{
	parserDefinition* lang;
	Assert (0 <= language  &&  language < (int) LanguageCount);
	lang = LanguageTable [language];
	if (lang->currentPatterns != NULL)
		stringListDelete (lang->currentPatterns);
	if (lang->currentExtensions != NULL)
		stringListDelete (lang->currentExtensions);

	if (lang->patterns == NULL)
		lang->currentPatterns = stringListNew ();
	else
	{
		lang->currentPatterns =
			stringListNewFromArgv (lang->patterns);
	}
	if (lang->extensions == NULL)
		lang->currentExtensions = stringListNew ();
	else
	{
		lang->currentExtensions =
			stringListNewFromArgv (lang->extensions);
	}
	BEGIN_VERBOSE(vfp);
	{
	printLanguageMap (language, vfp);
	putc ('\n', vfp);
	}
	END_VERBOSE();
}

extern void installLanguageMapDefaults (void)
{
	unsigned int i;
	for (i = 0  ;  i < LanguageCount  ;  ++i)
	{
		verbose ("    %s: ", getLanguageName (i));
		installLanguageMapDefault (i);
	}
}

static void printAliases (const langType language, FILE *fp);
extern void installLanguageAliasesDefault (const langType language)
{
	parserDefinition* lang;
	Assert (0 <= language  &&  language < (int) LanguageCount);
	lang = LanguageTable [language];
	if (lang->currentAliaes != NULL)
		stringListDelete (lang->currentAliaes);

	if (lang->aliases == NULL)
		lang->currentAliaes = stringListNew ();
	else
	{
		lang->currentAliaes =
			stringListNewFromArgv (lang->aliases);
	}
	BEGIN_VERBOSE(vfp);
	printAliases (language, vfp);
	putc ('\n', vfp);
	END_VERBOSE();
}
extern void installLanguageAliasesDefaults (void)
{
	unsigned int i;
	for (i = 0  ;  i < LanguageCount  ;  ++i)
	{
		verbose ("    %s: ", getLanguageName (i));
		installLanguageAliasesDefault (i);
	}
}

extern void clearLanguageMap (const langType language)
{
	Assert (0 <= language  &&  language < (int) LanguageCount);
	stringListClear (LanguageTable [language]->currentPatterns);
	stringListClear (LanguageTable [language]->currentExtensions);
}

extern void clearLanguageAliases (const langType language)
{
	Assert (0 <= language  &&  language < (int) LanguageCount);
	stringListClear (LanguageTable [language]->currentAliaes);
}

static boolean removeLanguagePatternMap1(const langType language, const char *const pattern)
{
	boolean result = FALSE;
	stringList* const ptrn = LanguageTable [language]->currentPatterns;

	if (ptrn != NULL && stringListDeleteItemExtension (ptrn, pattern))
	{
		verbose (" (removed from %s)", getLanguageName (language));
		result = TRUE;
	}
	return result;
}

extern boolean removeLanguagePatternMap (const langType language, const char *const pattern)
{
	boolean result = FALSE;

	if (language == LANG_AUTO)
	{
		unsigned int i;
		for (i = 0  ;  i < LanguageCount  &&  ! result ;  ++i)
			result = removeLanguagePatternMap1 (i, pattern) || result;
	}
	else
		result = removeLanguagePatternMap1 (language, pattern);
	return result;
}

extern void addLanguagePatternMap (const langType language, const char* ptrn,
				   boolean exclusiveInAllLanguages)
{
	vString* const str = vStringNewInit (ptrn);
	parserDefinition* lang;
	Assert (0 <= language  &&  language < (int) LanguageCount);
	lang = LanguageTable [language];
	if (exclusiveInAllLanguages)
		removeLanguagePatternMap (LANG_AUTO, ptrn);
	stringListAdd (lang->currentPatterns, str);
}

static boolean removeLanguageExtensionMap1 (const langType language, const char *const extension)
{
	boolean result = FALSE;
	stringList* const exts = LanguageTable [language]->currentExtensions;

	if (exts != NULL  &&  stringListDeleteItemExtension (exts, extension))
	{
		verbose (" (removed from %s)", getLanguageName (language));
		result = TRUE;
	}
	return result;
}

extern boolean removeLanguageExtensionMap (const langType language, const char *const extension)
{
	boolean result = FALSE;

	if (language == LANG_AUTO)
	{
		unsigned int i;
		for (i = 0  ;  i < LanguageCount ;  ++i)
			result = removeLanguageExtensionMap1 (i, extension) || result;
	}
	else
		result = removeLanguageExtensionMap1 (language, extension);
	return result;
}

extern void addLanguageExtensionMap (
		const langType language, const char* extension,
		boolean exclusiveInAllLanguages)
{
	vString* const str = vStringNewInit (extension);
	Assert (0 <= language  &&  language < (int) LanguageCount);
	if (exclusiveInAllLanguages)
		removeLanguageExtensionMap (LANG_AUTO, extension);
	stringListAdd (LanguageTable [language]->currentExtensions, str);
}

extern void addLanguageAlias (const langType language, const char* alias)
{
	vString* const str = vStringNewInit (alias);
	parserDefinition* lang;
	Assert (0 <= language  &&  language < (int) LanguageCount);
	lang = LanguageTable [language];
	if (lang->currentAliaes == NULL)
		lang->currentAliaes = stringListNew ();
	stringListAdd (lang->currentAliaes, str);
}

extern void enableLanguage (const langType language, const boolean state)
{
	Assert (0 <= language  &&  language < (int) LanguageCount);
	LanguageTable [language]->enabled = state;
}

extern void enableLanguages (const boolean state)
{
	unsigned int i;
	for (i = 0  ;  i < LanguageCount  ;  ++i)
		enableLanguage (i, state);
}

#ifdef DEBUG
static boolean doesParserUseKind (const parserDefinition *const parser, char letter)
{
	unsigned int k;

	for (k = 0; k < parser->kindCount; k++)
		if (parser->kinds [k].letter == letter)
			return TRUE;
	return FALSE;
}
#endif

static void initializeParser (langType lang)
{
	parserDefinition *const parser = LanguageTable [lang];

	installKeywordTable (lang);
	installTagRegexTable (lang);
	installTagXpathTable (lang);

	if (hasScopeActionInRegex (lang))
		parser->useCork = TRUE;

	if ((parser->initialize != NULL) && (parser->initialized == FALSE))
	{
		parser->initialize (lang);
		parser->initialized = TRUE;
	}

	Assert (parser->fileKind != KIND_NULL);
	Assert (!doesParserUseKind (parser, parser->fileKind->letter));
}


extern void initializeParsing (void)
{
	unsigned int builtInCount;
	unsigned int i;

	builtInCount = ARRAY_SIZE (BuiltInParsers);
	LanguageTable = xMalloc (builtInCount, parserDefinition*);

	verbose ("Installing parsers: ");
	for (i = 0  ;  i < builtInCount  ;  ++i)
	{
		parserDefinition* const def = (*BuiltInParsers [i]) ();
		if (def != NULL)
		{
			boolean accepted = FALSE;
			if (def->name == NULL  ||  def->name[0] == '\0')
				error (FATAL, "parser definition must contain name\n");
			else if (def->method & METHOD_NOT_CRAFTED)
			{
				def->parser = findRegexTags;
				accepted = TRUE;
			}
			else if (((!!def->parser) + (!!def->parser2)) != 1)
				error (FATAL,
		"%s parser definition must define one and only one parsing routine\n",
					   def->name);
			else
				accepted = TRUE;
			if (accepted)
			{
				verbose ("%s%s", i > 0 ? ", " : "", def->name);
				def->id = LanguageCount++;
				LanguageTable [def->id] = def;
			}
		}
	}
	verbose ("\n");
}

extern void freeParserResources (void)
{
	unsigned int i;
	for (i = 0  ;  i < LanguageCount  ;  ++i)
	{
		parserDefinition* const lang = LanguageTable [i];

		if (lang->finalize)
			(lang->finalize)((langType)i, (boolean)lang->initialized);
		if (lang->fileKind != &defaultFileKind)
		{
			eFree (lang->fileKind);
			lang->fileKind = NULL;
		}

		freeList (&lang->currentPatterns);
		freeList (&lang->currentExtensions);
		freeList (&lang->currentAliaes);

		eFree (lang->name);
		lang->name = NULL;
		eFree (lang);
	}
	if (LanguageTable != NULL)
		eFree (LanguageTable);
	LanguageTable = NULL;
	LanguageCount = 0;
}

static void doNothing (void)
{
}

static void lazyInitialize (langType language)
{
	parserDefinition* lang;

	Assert (0 <= language  &&  language < (int) LanguageCount);
	lang = LanguageTable [language];

	lang->parser = doNothing;

	if (lang->method & METHOD_REGEX)
		lang->parser = findRegexTags;
}

/*
*   Option parsing
*/
static void lang_def_flag_file_kind_long (const char* const optflag, const char* const param, void* data)
{
	parserDefinition*  def = data;

	Assert (def);
	Assert (param);
	Assert (optflag);


	if (param[0] == '\0')
		error (WARNING, "No letter specified for \"%s\" flag of --langdef option", optflag);
	else if (param[1] != '\0')
		error (WARNING, "Specify just a letter for \"%s\" flag of --langdef option", optflag);

	if (def->fileKind != &defaultFileKind)
		eFree (def->fileKind);

	def->fileKind = fileKindNew (param[0]);
}

static flagDefinition LangDefFlagDef [] = {
	{ '\0',  "fileKind", NULL, lang_def_flag_file_kind_long },
};

extern void processLanguageDefineOption (
		const char *const option, const char *const parameter __unused__)
{
	if (parameter [0] == '\0')
		error (WARNING, "No language specified for \"%s\" option", option);
	else if (getNamedLanguage (parameter, 0) != LANG_IGNORE)
		error (WARNING, "Language \"%s\" already defined", parameter);
	else
	{
		char *name;
		char *flags;
		unsigned int i;
		parserDefinition*  def;

		flags = strchr (parameter, LONG_FLAGS_OPEN);
		if (flags)
			name = eStrndup (parameter, flags - parameter);
		else
			name = eStrdup (parameter);

		i = LanguageCount++;
		def = parserNew (name);
		def->initialize        = lazyInitialize;
		def->currentPatterns   = stringListNew ();
		def->currentExtensions = stringListNew ();
		def->method            = METHOD_NOT_CRAFTED;
		def->id                = i;
		LanguageTable = xRealloc (LanguageTable, i + 1, parserDefinition*);
		LanguageTable [i] = def;

		flagsEval (flags, LangDefFlagDef, ARRAY_SIZE (LangDefFlagDef), def);

		eFree (name);
	}
}

static kindOption *langKindOption (const langType language, const int flag)
{
	unsigned int i;
	kindOption* result = NULL;
	const parserDefinition* lang;
	Assert (0 <= language  &&  language < (int) LanguageCount);
	lang = LanguageTable [language];
	for (i=0  ;  i < lang->kindCount  &&  result == NULL  ;  ++i)
		if (lang->kinds [i].letter == flag)
			result = &lang->kinds [i];
	return result;
}

extern boolean isLanguageKindEnabled (const langType language, char kind)
{
	const kindOption *kindOpt;

	if (hasRegexKind (language, kind))
		return isRegexKindEnabled (language, kind);
	else if (hasXcmdKind (language, kind))
		return isXcmdKindEnabled (language, kind);

	kindOpt = langKindOption (language, kind);
	Assert (kindOpt);

	return kindOpt->enabled;
}


static void resetLanguageKinds (const langType language, const boolean mode)
{
	const parserDefinition* lang;
	Assert (0 <= language  &&  language < (int) LanguageCount);
	lang = LanguageTable [language];

	resetRegexKinds (language, mode);
	resetXcmdKinds (language, mode);
	{
		unsigned int i;
		for (i = 0  ;  i < lang->kindCount  ;  ++i)
			lang->kinds [i].enabled = mode;
	}
}

static boolean enableLanguageKind (
		const langType language, const int kind, const boolean mode)
{
	boolean result = FALSE;
	kindOption* const opt = langKindOption (language, kind);
	if (opt != NULL)
	{
		opt->enabled = mode;
		result = TRUE;
	}
	result = enableRegexKind (language, kind, mode)? TRUE: result;
	result = enableXcmdKind (language, kind, mode)? TRUE: result;
	return result;
}

static void processLangKindOption (
		const langType language, const char *const option,
		const char *const parameter)
{
	const char *p = parameter;
	boolean mode = TRUE;
	int c;

	Assert (0 <= language  &&  language < (int) LanguageCount);

	initializeParser (language);
	if (*p == '*')
	{
		resetLanguageKinds (language, TRUE);
		p++;
	}
	else if (*p != '+'  &&  *p != '-')
		resetLanguageKinds (language, FALSE);

	while ((c = *p++) != '\0') switch (c)
	{
		case '+': mode = TRUE;  break;
		case '-': mode = FALSE; break;
		default:
			if (! enableLanguageKind (language, c, mode))
				error (WARNING, "Unsupported kind: '%c' for --%s option",
					c, option);
			break;
	}
}

struct langKindOptionStruct {
	const char *const option;
	const char *const parameter;
};
static void processLangKindOptionEach(
	langType lang, void* user_data)
{
	struct langKindOptionStruct *arg = user_data;
	processLangKindOption (lang, arg->option, arg->parameter);
}

extern boolean processKindOption (
		const char *const option, const char *const parameter)
{
#define PREFIX "kinds-"
#define PREFIX_LEN strlen(PREFIX)

	boolean handled = FALSE;
	struct langKindOptionStruct arg = {
		.option = option,
		.parameter = parameter,
	};
	langType language;

	const char* const dash = strchr (option, '-');
	if (dash != NULL  &&
		(strcmp (dash + 1, "kinds") == 0  ||  strcmp (dash + 1, "types") == 0))
	{
		size_t len = dash - option;

		if ((len == 1) && (*option == '*'))
			foreachLanguage(processLangKindOptionEach, &arg);
		else
		{
			vString* langName = vStringNew ();
			vStringNCopyS (langName, option, len);
			language = getNamedLanguage (vStringValue (langName), 0);
			if (language == LANG_IGNORE)
				error (WARNING, "Unknown language \"%s\" in \"%s\" option", vStringValue (langName), option);
			else
				processLangKindOption (language, option, parameter);
			vStringDelete (langName);
		}
		handled = TRUE;
	}
	else if ( strncmp (option, PREFIX, PREFIX_LEN) == 0 )
	{
		const char* lang;
		size_t len;

		lang = option + PREFIX_LEN;
		len = strlen (lang);
		if (len == 0)
			error (WARNING, "No language given in \"%s\" option", option);
		else if (len == 1 && lang[0] == '*')
		{
			foreachLanguage(processLangKindOptionEach, &arg);
			handled = TRUE;
		}
		else
		{
			language = getNamedLanguage (lang, 0);
			if (language == LANG_IGNORE)
				error (WARNING, "Unknown language \"%s\" in \"%s\" option", lang, option);
			else
			{
				processLangKindOption (language, option, parameter);
				handled = TRUE;
			}
		}

	}
	return handled;
#undef PREFIX
#undef PREFIX_LEN
}

static void printRoles (const langType language, const char* letters, boolean allowMissingKind)
{
	const parserDefinition* const lang = LanguageTable [language];
	const char *c;

	for (c = letters; *c != '\0'; c++)
	{
		unsigned int i;
		const kindOption *k;

		for (i = 0; i < lang->kindCount; ++i)
		{
			k = lang->kinds + i;
			if (*c == KIND_WILDCARD || k->letter == *c)
			{
				int j;
				const roleDesc *r;

				for (j = 0; j < k->nRoles; j++)
				{
					r = k->roles + j;
					printf ("%s\t%c\t", lang->name, k->letter);
					printRole (r);
				}
				if (*c != KIND_WILDCARD)
					break;
			}
		}
		if ((i == lang->kindCount) && (*c != KIND_WILDCARD) && (!allowMissingKind))
			error (FATAL, "No such letter kind in %s: %c\n", lang->name, *c);
	}
}

extern void printLanguageRoles (const langType language, const char* letters)
{
	if (language == LANG_AUTO)
	{
		unsigned int i;
		for (i = 0  ;  i < LanguageCount  ;  ++i)
			printRoles (i, letters, TRUE);
	}
	else
		printRoles (language, letters, FALSE);

}

extern void printLanguageFileKind (const langType language)
{
	if (language == LANG_AUTO)
	{
		unsigned int i;
		for (i = 0  ;  i < LanguageCount  ;  ++i)
		{
			const parserDefinition* const lang = LanguageTable [i];
			printf ("%s %c\n", lang->name, lang->fileKind->letter);
		}
	}
	else
		printf ("%c\n", LanguageTable [language]->fileKind->letter);
}

static void printKinds (langType language, boolean allKindFields, boolean indent)
{
	const parserDefinition* lang;
	Assert (0 <= language  &&  language < (int) LanguageCount);

	initializeParser (language);
	lang = LanguageTable [language];
	if (lang->kinds != NULL)
	{
		unsigned int i;
		for (i = 0  ;  i < lang->kindCount  ;  ++i)
		{
			if (allKindFields && indent)
				printf ("%s", lang->name);
			printKind (lang->kinds + i, allKindFields, indent);
		}
	}
	printRegexKinds (language, allKindFields, indent);
	printXcmdKinds (language, allKindFields, indent);
}

extern void printLanguageKinds (const langType language, boolean allKindFields)
{
	if (language == LANG_AUTO)
	{
		unsigned int i;
		for (i = 0  ;  i < LanguageCount  ;  ++i)
		{
			const parserDefinition* const lang = LanguageTable [i];

			if (lang->invisible)
				continue;

			if (lang->method & METHOD_XCMD)
				initializeParser (i);

			if (!allKindFields)
				printf ("%s%s\n", lang->name, isLanguageEnabled (i) ? "" : " [disabled]");
			printKinds (i, allKindFields, TRUE);
		}
	}
	else
		printKinds (language, allKindFields, FALSE);
}

static void processLangAliasOption (const langType language,
				    const char *const parameter)
{
	const char* alias;
	const parserDefinition * lang;

	Assert (0 <= language  &&  language < (int) LanguageCount);
	Assert (parameter);
	Assert (parameter[0]);
	lang = LanguageTable [language];

	if (parameter[0] == '+')
	{
		alias = parameter + 1;
		addLanguageAlias(language, alias);
		verbose ("add alias %s to %s\n", alias, lang->name);
	}
	else if (parameter[0] == '-')
	{
		if (lang->currentAliaes)
		{
			alias = parameter + 1;
			if (stringListDeleteItemExtension (lang->currentAliaes, alias))
			{
				verbose ("remove alias %s from %s\n", alias, lang->name);
			}
		}
	}
	else
	{
		alias = parameter;
		clearLanguageAliases (language);
		addLanguageAlias(language, alias);
		verbose ("set alias %s to %s\n", alias, lang->name);
	}

}

extern boolean processAliasOption (
		const char *const option, const char *const parameter)
{
	langType language;

	language = getLanguageComponentInOption (option, "alias-");
	if (language == LANG_IGNORE)
		return FALSE;

	processLangAliasOption (language, parameter);
	return TRUE;
}

static void printMaps (const langType language, langmapType type)
{
	const parserDefinition* lang;
	unsigned int i;
	Assert (0 <= language  &&  language < (int) LanguageCount);
	lang = LanguageTable [language];
	printf ("%-8s", lang->name);
	if (lang->currentExtensions != NULL && (type & LMAP_EXTENSION))
		for (i = 0  ;  i < stringListCount (lang->currentExtensions)  ;  ++i)
			printf (" *.%s", vStringValue (
						stringListItem (lang->currentExtensions, i)));
	if (lang->currentPatterns != NULL && (type & LMAP_PATTERN))
		for (i = 0  ;  i < stringListCount (lang->currentPatterns)  ;  ++i)
			printf (" %s", vStringValue (
						stringListItem (lang->currentPatterns, i)));
	putchar ('\n');
}

static void printAliases (const langType language, FILE *fp)
{
	const parserDefinition* lang;
	unsigned int i;
	Assert (0 <= language  &&  language < (int) LanguageCount);
	lang = LanguageTable [language];

	if (lang->currentAliaes != NULL)
		for (i = 0  ;  i < stringListCount (lang->currentAliaes)  ;  ++i)
			fprintf (fp, " %s", vStringValue (
					stringListItem (lang->currentAliaes, i)));
}

extern void printLanguageMaps (const langType language, langmapType type)
{
	if (language == LANG_AUTO)
	{
		unsigned int i;
		for (i = 0  ;  i < LanguageCount  ;  ++i)
			printMaps (i, type);
	}
	else
		printMaps (language, type);
}

extern void printLanguageAliases (const langType language)
{
	if (language == LANG_AUTO)
	{
		unsigned int i;
		for (i = 0  ;  i < LanguageCount  ;  ++i)
			printLanguageAliases (i);
	}
	else
	{
		const parserDefinition* lang;

		Assert (0 <= language  &&  language < (int) LanguageCount);
		lang = LanguageTable [language];
		printf ("%-8s", lang->name);
		printAliases (language, stdout);
		putchar ('\n');
	}
}

static void printLanguage (const langType language, parserDefinition** ltable)
{
	const parserDefinition* lang;
	Assert (0 <= language  &&  language < (int) LanguageCount);
	lang = ltable [language];

	if (lang->invisible)
		return;

	if (lang->method & METHOD_XCMD)
		initializeParser (lang->id);

	if (lang->kinds != NULL  ||  (lang->method & METHOD_REGEX) || (lang->method & METHOD_XCMD))
		printf ("%s%s\n", lang->name, isLanguageEnabled (lang->id) ? "" : " [disabled]");
}

extern void printLanguageList (void)
{
	unsigned int i;
	parserDefinition **ltable;

	ltable = xMalloc (LanguageCount, parserDefinition*);
	memcpy (ltable, LanguageTable, sizeof (parserDefinition*) * LanguageCount);
	qsort (ltable, LanguageCount, sizeof (parserDefinition*), compareParsersByName);

	for (i = 0  ;  i < LanguageCount  ;  ++i)
		printLanguage (i, ltable);

	eFree (ltable);
}

/*
*   File parsing
*/

static rescanReason createTagsForFile (
		const char *const fileName, const langType language,
		const unsigned int passCount)
{
	rescanReason rescan = RESCAN_NONE;
	Assert (0 <= language  &&  language < (int) LanguageCount);
	if (openInputFile (fileName, language))
	{
		parserDefinition *const lang = LanguageTable [language];

		Assert (lang->parser || lang->parser2);

		if (LanguageTable [language]->useCork)
			corkTagFile();

		if (lang->parser != NULL)
			lang->parser ();
		else if (lang->parser2 != NULL)
			rescan = lang->parser2 (passCount);

		makeFileTag (fileName);

		if (LanguageTable [language]->useCork)
			uncorkTagFile();

		closeInputFile ();
	}

	return rescan;
}

static boolean createTagsWithFallback (
		const char *const fileName, const langType language)
{
	unsigned long numTags	= TagFile.numTags.added;
	fpos_t tagFilePosition;
	unsigned int passCount = 0;
	boolean tagFileResized = FALSE;
	rescanReason whyRescan;

	fgetpos (TagFile.fp, &tagFilePosition);
	while ( ( whyRescan =
	            createTagsForFile (fileName, language, ++passCount) )
	                != RESCAN_NONE)
	{
		if (whyRescan == RESCAN_FAILED)
		{
			/*  Restore prior state of tag file.
			*/
			fsetpos (TagFile.fp, &tagFilePosition);
			TagFile.numTags.added = numTags;
			tagFileResized = TRUE;
		}
		else if (whyRescan == RESCAN_APPEND)
		{
			fgetpos(TagFile.fp, &tagFilePosition);
			numTags = TagFile.numTags.added;
		}
	}
	return tagFileResized;
}

#ifdef HAVE_COPROC
static boolean createTagsWithXcmd (
		const char *const fileName, const langType language)
{
	boolean tagFileResized = FALSE;

	if (openInputFile (fileName, language))
	{
		tagFileResized = invokeXcmd (fileName, language);

		/* TODO: File.lineNumber must be adjusted for the case
		 *  Option.printTotals is non-zero. */
		closeInputFile ();
	}

	return tagFileResized;
}
#endif

static void printGuessedParser (const char* const fileName, langType language)
{
	const char *parserName;

	if (language == LANG_IGNORE)
	{
		Option.printLanguage = ((int)TRUE) + 1;
		parserName = "NONE";
	}
	else
		parserName = LanguageTable [language]->name;

	printf("%s: %s\n", fileName, parserName);
}

#ifdef HAVE_ICONV
static char **EncodingMap;
static unsigned int EncodingMapMax;

static void addLanguageEncoding (const langType language,
									const char *const encoding)
{
	if (language > EncodingMapMax || EncodingMapMax == 0)
	{
		int i;
		int istart = (EncodingMapMax == 0)? 0: EncodingMapMax + 1;
		EncodingMap = xRealloc (EncodingMap, (language + 1), char*);
		for (i = istart;  i <= language  ;  ++i)
		{
			EncodingMap [i] = NULL;
		}
		EncodingMapMax = language;
	}
	if (EncodingMap [language])
		eFree (EncodingMap [language]);
	EncodingMap [language] = eStrdup(encoding);
	if (!Option.outputEncoding)
		Option.outputEncoding = eStrdup("UTF-8");
}

extern boolean processLanguageEncodingOption (const char *const option, const char *const parameter)
{
	langType language;

	language = getLanguageComponentInOption (option, "input-encoding-");
	if (language == LANG_IGNORE)
		return FALSE;

	addLanguageEncoding (language, parameter);
	return TRUE;
}

extern void freeEncodingResources (void)
{
	if (EncodingMap)
	{
		int i;
		for (i = 0  ;  i <= EncodingMapMax  ; ++i)
		{
			if (EncodingMap [i])
				eFree (EncodingMap [i]);
		}
		free(EncodingMap);
	}
	if (Option.inputEncoding)
		eFree (Option.inputEncoding);
	if (Option.outputEncoding)
		eFree (Option.outputEncoding);
}
#endif

static void addParserPseudoTags (langType language)
{
	if (!LanguageTable[language]->pseudoTagPrinted)
	{
		makePtagIfEnabled (PTAG_KIND_SEPARATOR, &language);
		LanguageTable[language]->pseudoTagPrinted = 1;
	}
}

extern boolean parseFile (const char *const fileName)
{
	boolean tagFileResized = FALSE;
	langType language;


	language = getFileLanguage (fileName);
	Assert (language != LANG_AUTO);

	if (Option.printLanguage)
	{
		printGuessedParser (fileName, language);
		return tagFileResized;
	}

	if (language == LANG_IGNORE)
		verbose ("ignoring %s (unknown language/language disabled)\n",
			 fileName);
	else if (! isLanguageEnabled (language))
	{
		/* This block is needed. In the parser choosing stage, each
		   parser is not initialized for making ctags starting up faster.
		   So the chooser can choose a XCMD based parser.
		   However, at the stage the chooser cannot know whether
		   the XCMD is available or not. This isLanguageEnabled
		   invocation verify the availability. */
		verbose ("ignoring %s (language disabled)\n", fileName);
	}
	else
	{
		initializeParser (language);

		if (Option.filter)
			openTagFile ();

#ifdef HAVE_ICONV
		openConverter (EncodingMap && language <= EncodingMapMax &&
				EncodingMap [language] ?
					EncodingMap[language] : Option.inputEncoding, Option.outputEncoding);
#endif

		if (Option.etags)
			beginEtagsFile ();

		addParserPseudoTags (language);

		tagFileResized = createTagsWithFallback (fileName, language);
#ifdef HAVE_COPROC
		if (LanguageTable [language]->method & METHOD_XCMD_AVAILABLE)
			tagFileResized = createTagsWithXcmd (fileName, language)? TRUE: tagFileResized;
#endif

		if (Option.etags)
			endEtagsFile (fileName);
		if (Option.filter)
			closeTagFile (tagFileResized);
		addTotals (1, 0L, 0L);

#ifdef HAVE_ICONV
		closeConverter ();
#endif

		return tagFileResized;
	}
	return tagFileResized;
}

extern void useRegexMethod (const langType language)
{
	parserDefinition* lang;

	Assert (0 <= language  &&  language < (int) LanguageCount);
	lang = LanguageTable [language];
	lang->method |= METHOD_REGEX;
}

extern void useXcmdMethod (const langType language)
{
	parserDefinition* lang;

	Assert (0 <= language  &&  language < (int) LanguageCount);
	lang = LanguageTable [language];
	lang->method |= METHOD_XCMD;
}

extern void useXpathMethod (const langType language)
{
	parserDefinition* lang;

	Assert (0 <= language  &&  language < (int) LanguageCount);
	lang = LanguageTable [language];
	lang->method |= METHOD_XPATH;
}

extern void notifyAvailabilityXcmdMethod (const langType language)
{
	parserDefinition* lang;

	Assert (0 <= language  &&  language < (int) LanguageCount);
	lang = LanguageTable [language];
	lang->method |= METHOD_XCMD_AVAILABLE;
}

extern void installTagRegexTable (const langType language)
{
	parserDefinition* lang;
	unsigned int i;

	Assert (0 <= language  &&  language < (int) LanguageCount);
	lang = LanguageTable [language];


	if ((lang->tagRegexTable != NULL) && (lang->tagRegexInstalled == FALSE))
	{
	    for (i = 0; i < lang->tagRegexCount; ++i)
		    addTagRegex (language,
			     lang->tagRegexTable [i].regex,
			     lang->tagRegexTable [i].name,
			     lang->tagRegexTable [i].kinds,
			     lang->tagRegexTable [i].flags);
	    lang->tagRegexInstalled = TRUE;
	}
}

extern void installKeywordTable (const langType language)
{
	parserDefinition* lang;
	unsigned int i;

	Assert (0 <= language  &&  language < (int) LanguageCount);
	lang = LanguageTable [language];

	if ((lang->keywordTable != NULL) && (lang->keywordInstalled == FALSE))
	{
		for (i = 0; i < lang->keywordCount; ++i)
			addKeyword (lang->keywordTable [i].name,
				    language,
				    lang->keywordTable [i].id);
		lang->keywordInstalled = TRUE;
	}
}

extern void installTagXpathTable (const langType language)
{
	parserDefinition* lang;
	unsigned int i, j;

	Assert (0 <= language  &&  language < (int) LanguageCount);
	lang = LanguageTable [language];

	if ((lang->tagXpathTableTable != NULL) && (lang->tagXpathInstalled == FALSE))
	{
		for (i = 0; i < lang->tagXpathTableCount; ++i)
			for (j = 0; j < lang->tagXpathTableTable[i].count; ++j)
				addTagXpath (language, lang->tagXpathTableTable[i].table + j);
		lang->tagXpathInstalled = TRUE;
	}
}

extern void makeKindSeparatorsPseudoTags (const langType language,
					  const struct sPtagDesc *pdesc)
{
	parserDefinition* lang;
	kindOption *kinds;
	unsigned int kindCount;
	unsigned int i, j;

	Assert (0 <= language  &&  language < (int) LanguageCount);
	lang = LanguageTable [language];
	kinds = lang->kinds;
	kindCount = lang->kindCount;

	if (kinds == NULL)
		return;

	for (i = 0; i < kindCount; ++i)
	{
		static vString *sepval;

		if (!sepval)
			sepval = vStringNew ();

		for (j = 0; j < kinds[i].separatorCount; ++j)
		{
			char name[5] = {[0] = '/', [3] = '/', [4] = '\0'};
			const kindOption *upperKind;
			const scopeSeparator *sep;

			sep = kinds[i].separators + j;

			if (sep->parentLetter == KIND_WILDCARD)
			{
				name[1] = KIND_WILDCARD;
				name[2] = kinds[i].letter;
			}
			else if (sep->parentLetter == KIND_NULL)
			{
				/* This is root separator: no upper item is here. */
				name[1] = kinds[i].letter;
				name[2] = name[3];
				name[3] = '\0';
			}
			else
			{
				upperKind = langKindOption (language,
							    sep->parentLetter);
				if (!upperKind)
					continue;

				name[1] = upperKind->letter;
				name[2] = kinds[i].letter;
			}


			vStringClear (sepval);
			vStringCatSWithEscaping (sepval, sep->separator);

			writePseudoTag (pdesc, vStringValue (sepval),
					name, lang->name);
		}
	}
}

/*
 * A parser for CTagsSelfTest (CTST)
 */
typedef enum {
	K_BROKEN,
	KIND_COUNT
} CTST_Kind;

static kindOption CTST_Kinds[KIND_COUNT] = {
	{TRUE, 'b', "broken tag", "name with unwanted characters"},
};

static void createCTSTTags (void)
{
	int i;
	const unsigned char *line;
	tagEntryInfo e;

	while ((line = readLineFromInputFile ()) != NULL)
	{
		int c = line[0];

		for (i = 0; i < KIND_COUNT; i++)
			if (c == CTST_Kinds[i].letter)
			{
				switch (i)
				{
					case K_BROKEN:
						initTagEntry (&e, "one\nof\rbroken\tname", &CTST_Kinds[i]);
						e.extensionFields.scopeKind = & (CTST_Kinds [K_BROKEN]);
						e.extensionFields.scopeName = "\\Broken\tContext";
						makeTagEntry (&e);
						break;
				}
			}
	}

}

static parserDefinition *CTagsSelfTestParser (void)
{
	static const char *const extensions[] = { NULL };
	parserDefinition *const def = parserNew ("CTagsSelfTest");
	def->extensions = extensions;
	def->kinds = CTST_Kinds;
	def->kindCount = KIND_COUNT;
	def->parser = createCTSTTags;
	def->invisible = TRUE;
	return def;
}

/* vi:set tabstop=4 shiftwidth=4 nowrap: */<|MERGE_RESOLUTION|>--- conflicted
+++ resolved
@@ -855,7 +855,7 @@
 				       unsigned int nominate (const char *const, parserCandidate**),
 				       langType *fallback)
 {
-	langType language = LANG_IGNORE;
+	langType language;
 	parserCandidate  *candidates;
 	unsigned int n_candidates;
 
@@ -883,19 +883,14 @@
 			language = pickLanguageBySelection(selector, glc->input);
 		} else {
 			verbose ("	selector: NONE\n");
+		fopen_error:
 			language = LANG_IGNORE;
 		}
 
 		Assert(language != LANG_AUTO);
-<<<<<<< HEAD
+
 		if (fallback)
 			*fallback = candidates[0].lang;
-=======
-
-fopen_error:
-		if (language == LANG_IGNORE)
-			language = candidates[0].lang;
->>>>>>> 7f823113
 	}
 	else
 	{
